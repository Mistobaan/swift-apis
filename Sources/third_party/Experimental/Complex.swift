--- conflicted
+++ resolved
@@ -4,11 +4,7 @@
 // you may not use this file except in compliance with the License.
 // You may obtain a copy of the License at
 //
-<<<<<<< HEAD
-//   https://opensource.org/licenses/MIT
-=======
 //     http://www.apache.org/licenses/LICENSE-2.0
->>>>>>> 4e2053ab
 //
 // Unless required by applicable law or agreed to in writing, software
 // distributed under the License is distributed on an "AS IS" BASIS,
@@ -41,11 +37,7 @@
 /// functions whose codomain and domain are the Reals. You can read more about
 /// Autograd at
 ///
-<<<<<<< HEAD
-///   https://github.com/HIPS/autograd/blob/master/docs/tutorial.md#complex-numbers
-=======
 ///    https://github.com/HIPS/autograd/blob/master/docs/tutorial.md#complex-numbers
->>>>>>> 4e2053ab
 ///
 /// Floating-point types have special values that represent infinity or NaN
 /// ("not a number"). Complex functions in different languages may return
